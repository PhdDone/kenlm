#define _LARGEFILE64_SOURCE
#define _FILE_OFFSET_BITS 64

#include "util/file.hh"

#include "util/exception.hh"

#include <cstdlib>
#include <cstdio>
#include <sstream>
#include <iostream>

#include <assert.h>
#include <errno.h>
#include <sys/types.h>
#include <sys/stat.h>
#include <fcntl.h>
#include <stdint.h>

#if defined(_WIN32) || defined(_WIN64)
#include <windows.h>
#include <io.h>
#include <algorithm>
#include <limits.h>
#else
#include <unistd.h>
#endif

namespace util {

scoped_fd::~scoped_fd() {
  if (fd_ != -1 && close(fd_)) {
    std::cerr << "Could not close file " << fd_ << std::endl;
    std::abort();
  }
}

scoped_FILE::~scoped_FILE() {
  if (file_ && std::fclose(file_)) {
    std::cerr << "Could not close file " << std::endl;
    std::abort();
  }
}

// Note that ErrnoException records errno before NameFromFD is called.
FDException::FDException(int fd) throw() : fd_(fd), name_guess_(NameFromFD(fd)) {
  *this << "in " << name_guess_ << ' ';
}

FDException::~FDException() throw() {}

int OpenReadOrThrow(const char *name) {
  int ret;
#if defined(_WIN32) || defined(_WIN64)
  UTIL_THROW_IF(-1 == (ret = _open(name, _O_BINARY | _O_RDONLY)), ErrnoException, "while opening " << name);
#else
  UTIL_THROW_IF(-1 == (ret = open(name, O_RDONLY)), ErrnoException, "while opening " << name);
#endif
  return ret;
}

int CreateOrThrow(const char *name) {
  int ret;
#if defined(_WIN32) || defined(_WIN64)
  UTIL_THROW_IF(-1 == (ret = _open(name, _O_CREAT | _O_TRUNC | _O_RDWR | _O_BINARY, _S_IREAD | _S_IWRITE)), ErrnoException, "while creating " << name);
#else
  UTIL_THROW_IF(-1 == (ret = open(name, O_CREAT | O_TRUNC | O_RDWR, S_IRUSR | S_IWUSR | S_IRGRP | S_IROTH)), ErrnoException, "while creating " << name);
#endif
  return ret;
}

uint64_t SizeFile(int fd) {
#if defined(_WIN32) || defined(_WIN64)
  __int64 ret = _filelengthi64(fd);
  return (ret == -1) ? kBadSize : ret;
#else // Not windows.

#ifdef OS_ANDROID
  struct stat64 sb;
  int ret = fstat64(fd, &sb);
#else
  struct stat sb;
  int ret = fstat(fd, &sb);
#endif
  if (ret == -1 || (!sb.st_size && !S_ISREG(sb.st_mode))) return kBadSize;
  return sb.st_size;
#endif
}

uint64_t SizeOrThrow(int fd) {
  uint64_t ret = SizeFile(fd);
<<<<<<< HEAD
  UTIL_THROW_IF(ret == kBadSize, ErrnoException, "Could not size " << NameFromFD(fd));
=======
  UTIL_THROW_IF_ARG(ret == kBadSize, FDException, (fd), "Failed to size");
>>>>>>> 2adcdbc8
  return ret;
}

void ResizeOrThrow(int fd, uint64_t to) {
  UTIL_THROW_IF_ARG(
#if defined(_WIN32) || defined(_WIN64)
    _chsize_s
#elif defined(OS_ANDROID)
    ftruncate64
#else
    ftruncate
#endif
<<<<<<< HEAD
    (fd, to), ErrnoException, "Resizing to " << to << " bytes failed for " << NameFromFD(fd));
=======
    (fd, to), FDException, (fd), "while resizing to " << to << " bytes");
>>>>>>> 2adcdbc8
}

std::size_t PartialRead(int fd, void *to, std::size_t amount) {
#if defined(_WIN32) || defined(_WIN64)
  amount = min(static_cast<std::size_t>(INT_MAX), amount);
  int ret = _read(fd, to, amount); 
#else
  errno = 0;
  ssize_t ret;
  do {
    ret = read(fd, to, amount);
  } while (ret == -1 && errno == EINTR);
#endif
<<<<<<< HEAD
  UTIL_THROW_IF(ret < 0, ErrnoException, "Reading " << amount << " from " << NameFromFD(fd) << " failed.");
=======
  UTIL_THROW_IF_ARG(ret < 0, FDException, (fd), "while reading " << amount << " bytes");
>>>>>>> 2adcdbc8
  return static_cast<std::size_t>(ret);
}

void ReadOrThrow(int fd, void *to_void, std::size_t amount) {
  uint8_t *to = static_cast<uint8_t*>(to_void);
  while (amount) {
    std::size_t ret = PartialRead(fd, to, amount);
    UTIL_THROW_IF(ret == 0, EndOfFileException, " in " << NameFromFD(fd) << " but there should be " << amount << " more bytes to read.");
    amount -= ret;
    to += ret;
  }
}

std::size_t ReadOrEOF(int fd, void *to_void, std::size_t amount) {
  uint8_t *to = static_cast<uint8_t*>(to_void);
  std::size_t remaining = amount;
  while (remaining) {
    std::size_t ret = PartialRead(fd, to, remaining);
    if (!ret) return amount - remaining;
    remaining -= ret;
    to += ret;
  }
  return amount;
}

void PReadOrThrow(int fd, void *to_void, std::size_t size, uint64_t off) {
  uint8_t *to = static_cast<uint8_t*>(to_void);
#if defined(_WIN32) || defined(_WIN64)
  UTIL_THROW(Exception, "TODO: PReadOrThrow for windows using ReadFile http://stackoverflow.com/questions/766477/are-there-equivalents-to-pread-on-different-platforms");
#else
  for (;size ;) {
    ssize_t ret;
    errno = 0;
    do {
#ifdef OS_ANDROID
      ret = pread64(fd, to, size, off);
#else
      ret = pread(fd, to, size, off);
#endif
    } while (ret == -1 && errno == EINTR);
    if (ret <= 0) {
      UTIL_THROW_IF(ret == 0, EndOfFileException, " for reading " << size << " bytes at " << off << " from " << NameFromFD(fd));
<<<<<<< HEAD
      UTIL_THROW(ErrnoException, " while reading " << size << " bytes at offset " << off << " from " << NameFromFD(fd));
=======
      UTIL_THROW_ARG(FDException, (fd), "while reading " << size << " bytes at offset " << off);
>>>>>>> 2adcdbc8
    }
    size -= ret;
    off += ret;
    to += ret;
  }
#endif
}

void WriteOrThrow(int fd, const void *data_void, std::size_t size) {
  const uint8_t *data = static_cast<const uint8_t*>(data_void);
  while (size) {
#if defined(_WIN32) || defined(_WIN64)
    int ret = write(fd, data, min(static_cast<std::size_t>(INT_MAX), size));
#else
    errno = 0;
    ssize_t ret;
    do {
      ret = write(fd, data, size);
    } while (ret == -1 && errno == EINTR);
#endif
<<<<<<< HEAD
    if (ret < 1) UTIL_THROW(util::ErrnoException, "Write failed to " << NameFromFD(fd));
=======
    UTIL_THROW_IF_ARG(ret < 1, FDException, (fd), "while writing " << size << " bytes");
>>>>>>> 2adcdbc8
    data += ret;
    size -= ret;
  }
}

void WriteOrThrow(FILE *to, const void *data, std::size_t size) {
  if (!size) return;
<<<<<<< HEAD
  UTIL_THROW_IF(1 != std::fwrite(data, size, 1, to), util::ErrnoException, "Short write; requested size " << size);
=======
  UTIL_THROW_IF(1 != std::fwrite(data, size, 1, to), ErrnoException, "Short write; requested size " << size);
>>>>>>> 2adcdbc8
}

void FSyncOrThrow(int fd) {
// Apparently windows doesn't have fsync?  
#if !defined(_WIN32) && !defined(_WIN64)
<<<<<<< HEAD
  UTIL_THROW_IF(-1 == fsync(fd), ErrnoException, "Sync of " << NameFromFD(fd) << " failed.");
=======
  UTIL_THROW_IF_ARG(-1 == fsync(fd), FDException, (fd), "Syncing");
>>>>>>> 2adcdbc8
#endif
}

namespace {

// Static assert for 64-bit off_t size.
#if !defined(_WIN32) && !defined(_WIN64) && !defined(OS_ANDROID)
template <unsigned> struct CheckOffT;
template <> struct CheckOffT<8> {
  struct True {};
};
// If there's a compiler error on the next line, then off_t isn't 64 bit.  And
// that makes me a sad panda.
typedef CheckOffT<sizeof(off_t)>::True IgnoredType;
#endif

// Can't we all just get along?  
void InternalSeek(int fd, int64_t off, int whence) {
  UTIL_THROW_IF_ARG(
#if defined(_WIN32) || defined(_WIN64)
    (__int64)-1 == _lseeki64(fd, off, whence),
#elif defined(OS_ANDROID)
    (off64_t)-1 == lseek64(fd, off, whence),
#else
    (off_t)-1 == lseek(fd, off, whence),
#endif
<<<<<<< HEAD
    ErrnoException, "Seek failed to " << off << " whence " << whence << " in " << NameFromFD(fd));
=======
    FDException, (fd), "while seeking to " << off << " whence " << whence);
>>>>>>> 2adcdbc8
}
} // namespace

void SeekOrThrow(int fd, uint64_t off) {
  InternalSeek(fd, off, SEEK_SET);
}

void AdvanceOrThrow(int fd, int64_t off) {
  InternalSeek(fd, off, SEEK_CUR);
}

void SeekEnd(int fd) {
  InternalSeek(fd, 0, SEEK_END);
}

std::FILE *FDOpenOrThrow(scoped_fd &file) {
  std::FILE *ret = fdopen(file.get(), "r+b");
<<<<<<< HEAD
  if (!ret) UTIL_THROW(util::ErrnoException, "Could not fdopen " << NameFromFD(file.get()) << " for write");
=======
  UTIL_THROW_IF_ARG(!ret, FDException, (file.get()), "Could not fdopen for write");
>>>>>>> 2adcdbc8
  file.release();
  return ret;
}

std::FILE *FDOpenReadOrThrow(scoped_fd &file) {
  std::FILE *ret = fdopen(file.get(), "rb");
<<<<<<< HEAD
  if (!ret) UTIL_THROW(util::ErrnoException, "Could not fdopen " << NameFromFD(file.get()) << " for read");
=======
  UTIL_THROW_IF_ARG(!ret, FDException, (file.get()), "Could not fdopen for read");
>>>>>>> 2adcdbc8
  file.release();
  return ret;
}

// Sigh.  Windows temporary file creation is full of race conditions.
#if defined(_WIN32) || defined(_WIN64)
/* mkstemp extracted from libc/sysdeps/posix/tempname.c.  Copyright
   (C) 1991-1999, 2000, 2001, 2006 Free Software Foundation, Inc.

   The GNU C Library is free software; you can redistribute it and/or
   modify it under the terms of the GNU Lesser General Public
   License as published by the Free Software Foundation; either
   version 2.1 of the License, or (at your option) any later version.  */

/* This has been modified from the original version to rename the function and
 * set the Windows temporary flag. */

static const char letters[] =
"abcdefghijklmnopqrstuvwxyzABCDEFGHIJKLMNOPQRSTUVWXYZ0123456789";

/* Generate a temporary file name based on TMPL.  TMPL must match the
   rules for mk[s]temp (i.e. end in "XXXXXX").  The name constructed
   does not exist at the time of the call to mkstemp.  TMPL is
   overwritten with the result.  */
int
mkstemp_and_unlink(char *tmpl)
{
  int len;
  char *XXXXXX;
  static unsigned long long value;
  unsigned long long random_time_bits;
  unsigned int count;
  int fd = -1;
  int save_errno = errno;

  /* A lower bound on the number of temporary files to attempt to
     generate.  The maximum total number of temporary file names that
     can exist for a given template is 62**6.  It should never be
     necessary to try all these combinations.  Instead if a reasonable
     number of names is tried (we define reasonable as 62**3) fail to
     give the system administrator the chance to remove the problems.  */
#define ATTEMPTS_MIN (62 * 62 * 62)

  /* The number of times to attempt to generate a temporary file.  To
     conform to POSIX, this must be no smaller than TMP_MAX.  */
#if ATTEMPTS_MIN < TMP_MAX
  unsigned int attempts = TMP_MAX;
#else
  unsigned int attempts = ATTEMPTS_MIN;
#endif

  len = strlen (tmpl);
  if (len < 6 || strcmp (&tmpl[len - 6], "XXXXXX"))
    {
      errno = EINVAL;
      return -1;
    }

/* This is where the Xs start.  */
  XXXXXX = &tmpl[len - 6];

  /* Get some more or less random data.  */
  {
    SYSTEMTIME      stNow;
    FILETIME ftNow;

    // get system time
    GetSystemTime(&stNow);
    stNow.wMilliseconds = 500;
    if (!SystemTimeToFileTime(&stNow, &ftNow))
    {
        errno = -1;
        return -1;
    }

    random_time_bits = (((unsigned long long)ftNow.dwHighDateTime << 32)
                        | (unsigned long long)ftNow.dwLowDateTime);
  }
  value += random_time_bits ^ (unsigned long long)GetCurrentThreadId ();

  for (count = 0; count < attempts; value += 7777, ++count)
  {
    unsigned long long v = value;

    /* Fill in the random bits.  */
    XXXXXX[0] = letters[v % 62];
    v /= 62;
    XXXXXX[1] = letters[v % 62];
    v /= 62;
    XXXXXX[2] = letters[v % 62];
    v /= 62;
    XXXXXX[3] = letters[v % 62];
    v /= 62;
    XXXXXX[4] = letters[v % 62];
    v /= 62;
    XXXXXX[5] = letters[v % 62];

    /* Modified for windows and to unlink */
    //      fd = open (tmpl, O_RDWR | O_CREAT | O_EXCL, _S_IREAD | _S_IWRITE);
    int flags = _O_RDWR | _O_CREAT | _O_EXCL | _O_BINARY;
    flags |= _O_TEMPORARY;
    fd = _open (tmpl, flags, _S_IREAD | _S_IWRITE);
    if (fd >= 0)
    {
      errno = save_errno;
      return fd;
    }
    else if (errno != EEXIST)
      return -1;
  }

  /* We got out of the loop because we ran out of combinations to try.  */
  errno = EEXIST;
  return -1;
}
#else
int
mkstemp_and_unlink(char *tmpl) {
  int ret = mkstemp(tmpl);
  if (ret != -1) {
    UTIL_THROW_IF(unlink(tmpl), ErrnoException, "while deleting delete " << tmpl);
  }
  return ret;
}
#endif

int MakeTemp(const std::string &base) {
  std::string name(base);
  name += "XXXXXX";
  name.push_back(0);
  int ret;
<<<<<<< HEAD
  UTIL_THROW_IF(-1 == (ret = mkstemp_and_unlink(&name[0])), util::ErrnoException, "Failed to make a temporary based on " << base);
=======
  UTIL_THROW_IF(-1 == (ret = mkstemp_and_unlink(&name[0])), ErrnoException, "while making a temporary based on " << base);
>>>>>>> 2adcdbc8
  return ret;
}

std::FILE *FMakeTemp(const std::string &base) {
  util::scoped_fd file(MakeTemp(base));
  return FDOpenOrThrow(file);
}

int DupOrThrow(int fd) {
  int ret = dup(fd);
<<<<<<< HEAD
  UTIL_THROW_IF(ret == -1, ErrnoException, "Duplicating " << NameFromFD(fd));
=======
  UTIL_THROW_IF_ARG(ret == -1, FDException, (fd), "in duplicating the file descriptor");
>>>>>>> 2adcdbc8
  return ret;
}

namespace {
// Try to name things but be willing to fail too.
bool TryName(int fd, std::string &out) {
#if defined(_WIN32) || defined(_WIN64)
  return false;
#else
  std::string name("/proc/self/fd/");
  std::ostringstream convert;
  convert << fd;
  name += convert.str();
  
  struct stat sb;
  if (-1 == lstat(name.c_str(), &sb)) 
    return false;
  out.resize(sb.st_size + 1);
  ssize_t ret = readlink(name.c_str(), &out[0], sb.st_size + 1);
  if (-1 == ret)
    return false;
  if (ret > sb.st_size) {
    // Increased in size?!
    return false;
  }
  out.resize(ret);
  // Don't use the non-file names.
  if (!out.empty() && out[0] != '/') 
    return false;
  return true;
#endif
}
} // namespace

std::string NameFromFD(int fd) {
  std::string ret;
  if (TryName(fd, ret)) return ret;
  switch (fd) {
    case 0: return "stdin";
    case 1: return "stdout";
    case 2: return "stderr";
  }
  ret = "fd ";
  std::ostringstream convert;
  convert << fd;
  ret += convert.str();
  return ret;
}

} // namespace util<|MERGE_RESOLUTION|>--- conflicted
+++ resolved
@@ -89,11 +89,7 @@
 
 uint64_t SizeOrThrow(int fd) {
   uint64_t ret = SizeFile(fd);
-<<<<<<< HEAD
-  UTIL_THROW_IF(ret == kBadSize, ErrnoException, "Could not size " << NameFromFD(fd));
-=======
   UTIL_THROW_IF_ARG(ret == kBadSize, FDException, (fd), "Failed to size");
->>>>>>> 2adcdbc8
   return ret;
 }
 
@@ -106,11 +102,7 @@
 #else
     ftruncate
 #endif
-<<<<<<< HEAD
-    (fd, to), ErrnoException, "Resizing to " << to << " bytes failed for " << NameFromFD(fd));
-=======
     (fd, to), FDException, (fd), "while resizing to " << to << " bytes");
->>>>>>> 2adcdbc8
 }
 
 std::size_t PartialRead(int fd, void *to, std::size_t amount) {
@@ -124,11 +116,7 @@
     ret = read(fd, to, amount);
   } while (ret == -1 && errno == EINTR);
 #endif
-<<<<<<< HEAD
-  UTIL_THROW_IF(ret < 0, ErrnoException, "Reading " << amount << " from " << NameFromFD(fd) << " failed.");
-=======
   UTIL_THROW_IF_ARG(ret < 0, FDException, (fd), "while reading " << amount << " bytes");
->>>>>>> 2adcdbc8
   return static_cast<std::size_t>(ret);
 }
 
@@ -171,11 +159,7 @@
     } while (ret == -1 && errno == EINTR);
     if (ret <= 0) {
       UTIL_THROW_IF(ret == 0, EndOfFileException, " for reading " << size << " bytes at " << off << " from " << NameFromFD(fd));
-<<<<<<< HEAD
-      UTIL_THROW(ErrnoException, " while reading " << size << " bytes at offset " << off << " from " << NameFromFD(fd));
-=======
       UTIL_THROW_ARG(FDException, (fd), "while reading " << size << " bytes at offset " << off);
->>>>>>> 2adcdbc8
     }
     size -= ret;
     off += ret;
@@ -196,11 +180,7 @@
       ret = write(fd, data, size);
     } while (ret == -1 && errno == EINTR);
 #endif
-<<<<<<< HEAD
-    if (ret < 1) UTIL_THROW(util::ErrnoException, "Write failed to " << NameFromFD(fd));
-=======
     UTIL_THROW_IF_ARG(ret < 1, FDException, (fd), "while writing " << size << " bytes");
->>>>>>> 2adcdbc8
     data += ret;
     size -= ret;
   }
@@ -208,21 +188,13 @@
 
 void WriteOrThrow(FILE *to, const void *data, std::size_t size) {
   if (!size) return;
-<<<<<<< HEAD
-  UTIL_THROW_IF(1 != std::fwrite(data, size, 1, to), util::ErrnoException, "Short write; requested size " << size);
-=======
   UTIL_THROW_IF(1 != std::fwrite(data, size, 1, to), ErrnoException, "Short write; requested size " << size);
->>>>>>> 2adcdbc8
 }
 
 void FSyncOrThrow(int fd) {
 // Apparently windows doesn't have fsync?  
 #if !defined(_WIN32) && !defined(_WIN64)
-<<<<<<< HEAD
-  UTIL_THROW_IF(-1 == fsync(fd), ErrnoException, "Sync of " << NameFromFD(fd) << " failed.");
-=======
-  UTIL_THROW_IF_ARG(-1 == fsync(fd), FDException, (fd), "Syncing");
->>>>>>> 2adcdbc8
+  UTIL_THROW_IF_ARG(-1 == fsync(fd), FDException, (fd), "while syncing");
 #endif
 }
 
@@ -249,11 +221,7 @@
 #else
     (off_t)-1 == lseek(fd, off, whence),
 #endif
-<<<<<<< HEAD
-    ErrnoException, "Seek failed to " << off << " whence " << whence << " in " << NameFromFD(fd));
-=======
     FDException, (fd), "while seeking to " << off << " whence " << whence);
->>>>>>> 2adcdbc8
 }
 } // namespace
 
@@ -271,22 +239,14 @@
 
 std::FILE *FDOpenOrThrow(scoped_fd &file) {
   std::FILE *ret = fdopen(file.get(), "r+b");
-<<<<<<< HEAD
-  if (!ret) UTIL_THROW(util::ErrnoException, "Could not fdopen " << NameFromFD(file.get()) << " for write");
-=======
   UTIL_THROW_IF_ARG(!ret, FDException, (file.get()), "Could not fdopen for write");
->>>>>>> 2adcdbc8
   file.release();
   return ret;
 }
 
 std::FILE *FDOpenReadOrThrow(scoped_fd &file) {
   std::FILE *ret = fdopen(file.get(), "rb");
-<<<<<<< HEAD
-  if (!ret) UTIL_THROW(util::ErrnoException, "Could not fdopen " << NameFromFD(file.get()) << " for read");
-=======
   UTIL_THROW_IF_ARG(!ret, FDException, (file.get()), "Could not fdopen for read");
->>>>>>> 2adcdbc8
   file.release();
   return ret;
 }
@@ -418,11 +378,7 @@
   name += "XXXXXX";
   name.push_back(0);
   int ret;
-<<<<<<< HEAD
-  UTIL_THROW_IF(-1 == (ret = mkstemp_and_unlink(&name[0])), util::ErrnoException, "Failed to make a temporary based on " << base);
-=======
   UTIL_THROW_IF(-1 == (ret = mkstemp_and_unlink(&name[0])), ErrnoException, "while making a temporary based on " << base);
->>>>>>> 2adcdbc8
   return ret;
 }
 
@@ -433,11 +389,7 @@
 
 int DupOrThrow(int fd) {
   int ret = dup(fd);
-<<<<<<< HEAD
-  UTIL_THROW_IF(ret == -1, ErrnoException, "Duplicating " << NameFromFD(fd));
-=======
   UTIL_THROW_IF_ARG(ret == -1, FDException, (fd), "in duplicating the file descriptor");
->>>>>>> 2adcdbc8
   return ret;
 }
 
