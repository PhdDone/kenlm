#ifndef UTIL_SIZED_ITERATOR__
#define UTIL_SIZED_ITERATOR__

#include "util/proxy_iterator.hh"

#include <algorithm>
#include <functional>
#include <string>

#include <stdint.h>
#include <string.h>

namespace util {

class SizedInnerIterator {
  public:
    SizedInnerIterator() {}

    SizedInnerIterator(void *ptr, std::size_t size) : ptr_(static_cast<uint8_t*>(ptr)), size_(size) {}

    bool operator==(const SizedInnerIterator &other) const {
      return ptr_ == other.ptr_;
    }
    bool operator<(const SizedInnerIterator &other) const {
      return ptr_ < other.ptr_;
    }
    SizedInnerIterator &operator+=(std::ptrdiff_t amount) {
      ptr_ += amount * size_;
      return *this;
    }
    std::ptrdiff_t operator-(const SizedInnerIterator &other) const {
      return (ptr_ - other.ptr_) / size_;
    }

    const void *Data() const { return ptr_; }
    void *Data() { return ptr_; }
    std::size_t EntrySize() const { return size_; }

    friend inline void swap(SizedInnerIterator &first, SizedInnerIterator &second) {
      std::swap(first.ptr_, second.ptr_);
      std::swap(first.size_, second.size_);
    }

  private:
    uint8_t *ptr_;
    std::size_t size_;
};

class SizedProxy {
  public:
    SizedProxy() {}

    SizedProxy(void *ptr, std::size_t size) : inner_(ptr, size) {}

    operator std::string() const {
      return std::string(reinterpret_cast<const char*>(inner_.Data()), inner_.EntrySize());
    }

    SizedProxy &operator=(const SizedProxy &from) {
      memcpy(inner_.Data(), from.inner_.Data(), inner_.EntrySize());
      return *this;
    }

    SizedProxy &operator=(const std::string &from) {
      memcpy(inner_.Data(), from.data(), inner_.EntrySize());
      return *this;
    }

    const void *Data() const { return inner_.Data(); }
    void *Data() { return inner_.Data(); }

<<<<<<< HEAD
    friend void swap(SizedProxy &first, SizedProxy &second) {
      std::swap_ranges(
          static_cast<char*>(first.inner_.Data()), 
=======
  /**
     // TODO: this (deep) swap was recently added. why? if any std heap sort etc
     // algs are using swap, that's going to be worse performance than using
     // =. i'm not sure why we *want* a deep swap. if C++11 compilers are
     // choosing between move constructor and swap, then we'd better implement a
     // (deep) move constructor. it may also be that this is moot since i made
     // ProxyIterator a reference and added a shallow ProxyIterator swap? (I
     // need Ken or someone competent to judge whether that's correct also. -
     // let me know at graehl@gmail.com
  */
    friend void swap(SizedProxy &first, SizedProxy &second) {
      std::swap_ranges(
          static_cast<char*>(first.inner_.Data()),
>>>>>>> 19e6c9ed
          static_cast<char*>(first.inner_.Data()) + first.inner_.EntrySize(),
          static_cast<char*>(second.inner_.Data()));
    }

  private:
    friend class util::ProxyIterator<SizedProxy>;

    typedef std::string value_type;

    typedef SizedInnerIterator InnerIterator;

    InnerIterator &Inner() { return inner_; }
    const InnerIterator &Inner() const { return inner_; }
    InnerIterator inner_;
};

typedef ProxyIterator<SizedProxy> SizedIterator;

inline SizedIterator SizedIt(void *ptr, std::size_t size) { return SizedIterator(SizedProxy(ptr, size)); }

// Useful wrapper for a comparison function i.e. sort.
template <class Delegate, class Proxy = SizedProxy> class SizedCompare : public std::binary_function<const Proxy &, const Proxy &, bool> {
  public:
    explicit SizedCompare(const Delegate &delegate = Delegate()) : delegate_(delegate) {}

    bool operator()(const Proxy &first, const Proxy &second) const {
      return delegate_(first.Data(), second.Data());
    }
    bool operator()(const Proxy &first, const std::string &second) const {
      return delegate_(first.Data(), second.data());
    }
    bool operator()(const std::string &first, const Proxy &second) const {
      return delegate_(first.data(), second.Data());
    }
    bool operator()(const std::string &first, const std::string &second) const {
      return delegate_(first.data(), second.data());
    }

    const Delegate &GetDelegate() const { return delegate_; }

  private:
    const Delegate delegate_;
};

} // namespace util
#endif // UTIL_SIZED_ITERATOR__<|MERGE_RESOLUTION|>--- conflicted
+++ resolved
@@ -69,25 +69,9 @@
     const void *Data() const { return inner_.Data(); }
     void *Data() { return inner_.Data(); }
 
-<<<<<<< HEAD
     friend void swap(SizedProxy &first, SizedProxy &second) {
       std::swap_ranges(
           static_cast<char*>(first.inner_.Data()), 
-=======
-  /**
-     // TODO: this (deep) swap was recently added. why? if any std heap sort etc
-     // algs are using swap, that's going to be worse performance than using
-     // =. i'm not sure why we *want* a deep swap. if C++11 compilers are
-     // choosing between move constructor and swap, then we'd better implement a
-     // (deep) move constructor. it may also be that this is moot since i made
-     // ProxyIterator a reference and added a shallow ProxyIterator swap? (I
-     // need Ken or someone competent to judge whether that's correct also. -
-     // let me know at graehl@gmail.com
-  */
-    friend void swap(SizedProxy &first, SizedProxy &second) {
-      std::swap_ranges(
-          static_cast<char*>(first.inner_.Data()),
->>>>>>> 19e6c9ed
           static_cast<char*>(first.inner_.Data()) + first.inner_.EntrySize(),
           static_cast<char*>(second.inner_.Data()));
     }
