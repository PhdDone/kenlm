--- conflicted
+++ resolved
@@ -1,15 +1,9 @@
-<<<<<<< HEAD
 path-constant TOP : . ;
 include $(TOP)/sanity.jam ;
 
 boost 103600 ;
-project : requirements $(requirements) ;
-=======
-import sanity ;
-sanity.boost 103600 ;
 max-order = [ option.get "max-kenlm-order" : 6 : 6 ] ;
-project : requirements [ sanity.reqs ] <define>KENLM_MAX_ORDER=$(max-order) ;
->>>>>>> cd4e7d10
+project : requirements $(requirements) <define>KENLM_MAX_ORDER=$(max-order) ;
 project : default-build <threading>multi <warnings>on <variant>release ;
 
 external-lib z ;
