from distutils.core import setup
from distutils.extension import Extension
import glob
import platform

FILES = glob.glob('util/*.cc') + glob.glob('lm/*.cc') + glob.glob('util/double-conversion/*.cc')
FILES = [fn for fn in FILES if not (fn.endswith('main.cc') or fn.endswith('test.cc'))]

LIBS = ['z', 'stdc++']
if platform.system() != 'Darwin':
    LIBS.append('rt')

ext_modules = [
    Extension(name='kenlm',
        sources=FILES + ['python/kenlm.cpp'],
        language='C++', 
        include_dirs=['.'],
<<<<<<< HEAD
        libraries=['z', 'stdc++'], 
        extra_compile_args=['-O3', '-DNDEBUG', '-DKENLM_MAX_ORDER=6', '-DHAVE_ZLIB'])
=======
        libraries=LIBS, 
        extra_compile_args=['-O3', '-DNDEBUG', '-DKENLM_MAX_ORDER=6'])
>>>>>>> 19e6c9ed
]

setup(
    name='kenlm',
    ext_modules=ext_modules
)<|MERGE_RESOLUTION|>--- conflicted
+++ resolved
@@ -15,13 +15,8 @@
         sources=FILES + ['python/kenlm.cpp'],
         language='C++', 
         include_dirs=['.'],
-<<<<<<< HEAD
-        libraries=['z', 'stdc++'], 
-        extra_compile_args=['-O3', '-DNDEBUG', '-DKENLM_MAX_ORDER=6', '-DHAVE_ZLIB'])
-=======
         libraries=LIBS, 
         extra_compile_args=['-O3', '-DNDEBUG', '-DKENLM_MAX_ORDER=6'])
->>>>>>> 19e6c9ed
 ]
 
 setup(
