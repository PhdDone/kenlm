--- conflicted
+++ resolved
@@ -159,11 +159,8 @@
   boost-lib program_options PROGRAM_OPTIONS_DYN_LINK ;
   boost-lib unit_test_framework TEST_DYN_LINK ;
   boost-lib iostreams IOSTREAMS_DYN_LINK ;
-<<<<<<< HEAD
   boost-lib filesystem FILE_SYSTEM_DYN_LINK ;
   boost-lib timer TIMER_DYN_LINK ;
-=======
->>>>>>> 0e5d259d
 }
  
 #Link normally to a library, but sometimes static isn't installed so fall back to dynamic.
