#ifndef LM_MODEL__
#define LM_MODEL__

#include "lm/bhiksha.hh"
#include "lm/binary_format.hh"
#include "lm/config.hh"
#include "lm/facade.hh"
#include "lm/quantize.hh"
#include "lm/search_hashed.hh"
#include "lm/search_trie.hh"
#include "lm/state.hh"
#include "lm/value.hh"
#include "lm/vocab.hh"
#include "lm/weights.hh"

#include "util/murmur_hash.hh"

#include <algorithm>
#include <vector>

#include <string.h>

namespace util { class FilePiece; }

namespace lm {
// For friend declaration.
namespace builder { class Binarize; }

namespace ngram {
namespace detail {

// Should return the same results as SRI.  
// ModelFacade typedefs Vocabulary so we use VocabularyT to avoid naming conflicts.
template <class Search, class VocabularyT> class GenericModel : public base::ModelFacade<GenericModel<Search, VocabularyT>, State, VocabularyT> {
  private:
    typedef base::ModelFacade<GenericModel<Search, VocabularyT>, State, VocabularyT> P;
  public:
    // This is the model type returned by RecognizeBinary.
    static const ModelType kModelType;

    static const unsigned int kVersion = Search::kVersion;

    /* Get the size of memory that will be mapped given ngram counts.  This
     * does not include small non-mapped control structures, such as this class
     * itself.  
     */
    static uint64_t Size(const std::vector<uint64_t> &counts, const Config &config = Config());

    /* Load the model from a file.  It may be an ARPA or binary file.  Binary
     * files must have the format expected by this class or you'll get an
     * exception.  So TrieModel can only load ARPA or binary created by
     * TrieModel.  To classify binary files, call RecognizeBinary in
     * lm/binary_format.hh.  
     */
    explicit GenericModel(const char *file, const Config &config = Config());

    /* Score p(new_word | in_state) and incorporate new_word into out_state.
     * Note that in_state and out_state must be different references:
     * &in_state != &out_state.  
     */
    FullScoreReturn FullScore(const State &in_state, const WordIndex new_word, State &out_state) const;

    /* Slower call without in_state.  Try to remember state, but sometimes it
     * would cost too much memory or your decoder isn't setup properly.  
     * To use this function, make an array of WordIndex containing the context
     * vocabulary ids in reverse order.  Then, pass the bounds of the array:
     * [context_rbegin, context_rend).  The new_word is not part of the context
     * array unless you intend to repeat words.  
     */
    FullScoreReturn FullScoreForgotState(const WordIndex *context_rbegin, const WordIndex *context_rend, const WordIndex new_word, State &out_state) const;

    /* Get the state for a context.  Don't use this if you can avoid it.  Use
     * BeginSentenceState or EmptyContextState and extend from those.  If
     * you're only going to use this state to call FullScore once, use
     * FullScoreForgotState. 
     * To use this function, make an array of WordIndex containing the context
     * vocabulary ids in reverse order.  Then, pass the bounds of the array:
     * [context_rbegin, context_rend).  
     */
    void GetState(const WordIndex *context_rbegin, const WordIndex *context_rend, State &out_state) const;

    /* More efficient version of FullScore where a partial n-gram has already
     * been scored.  
     * NOTE: THE RETURNED .rest AND .prob ARE RELATIVE TO THE .rest RETURNED BEFORE.  
     */
    FullScoreReturn ExtendLeft(
        // Additional context in reverse order.  This will update add_rend to 
        const WordIndex *add_rbegin, const WordIndex *add_rend,
        // Backoff weights to use.  
        const float *backoff_in,
        // extend_left returned by a previous query.
        uint64_t extend_pointer,
        // Length of n-gram that the pointer corresponds to.  
        unsigned char extend_length,
        // Where to write additional backoffs for [extend_length + 1, min(Order() - 1, return.ngram_length)]
        float *backoff_out,
        // Amount of additional content that should be considered by the next call.
        unsigned char &next_use) const;

    /* Return probabilities minus rest costs for an array of pointers.  The
     * first length should be the length of the n-gram to which pointers_begin
     * points.  
     */
    float UnRest(const uint64_t *pointers_begin, const uint64_t *pointers_end, unsigned char first_length) const {
      // Compiler should optimize this if away.  
      return Search::kDifferentRest ? InternalUnRest(pointers_begin, pointers_end, first_length) : 0.0;
    }

  protected:
<<<<<<< HEAD
    // This is used by the external Binarize class to make a Model from text.
    GenericModel(const std::vector<uint64_t> &counts, const Config &config);
=======
    typedef Search SearchBackend;
    // This is used by the external Binarize class to make a Model from text.
    GenericModel(uint64_t unigram_count, uint8_t order, const Config &config);
>>>>>>> c890f23e

  private:
    friend void lm::ngram::LoadLM<>(const char *file, const Config &config, GenericModel<Search, VocabularyT> &to);
    friend class lm::builder::Binarize;

    static void UpdateConfigFromBinary(int fd, const std::vector<uint64_t> &counts, Config &config);

    FullScoreReturn ScoreExceptBackoff(const WordIndex *const context_rbegin, const WordIndex *const context_rend, const WordIndex new_word, State &out_state) const;

    // Score bigrams and above.  Do not include backoff.   
    void ResumeScore(const WordIndex *context_rbegin, const WordIndex *const context_rend, unsigned char starting_order_minus_2, typename Search::Node &node, float *backoff_out, unsigned char &next_use, FullScoreReturn &ret) const;
    
    float InternalUnRest(const uint64_t *pointers_begin, const uint64_t *pointers_end, unsigned char first_length) const;

    // Appears after Size in the cc file.
    void SetupMemory(void *start, const std::vector<uint64_t> &counts, const Config &config);

    void InitializeFromBinary(void *start, const Parameters &params, const Config &config, int fd);

    void InitializeFromARPA(const char *file, const Config &config);

    // Finish the binary file.  Usualy called by InitializeFromARPA but also called externally.
    void ExternalFinish(const Config &config, const std::vector<uint64_t> &counts);

    // Initialize parent/setup BeginSentence() etc. after values are initialized.
    void InitParent();

    Backing &MutableBacking() { return backing_; }

    Backing backing_;
    
    VocabularyT vocab_;

    Search search_;
};

} // namespace detail

// Instead of typedef, inherit.  This allows the Model etc to be forward declared.  
// Oh the joys of C and C++. 
#define LM_COMMA() ,
#define LM_NAME_MODEL(name, from)\
class name : public from {\
  public:\
    name(const char *file, const Config &config = Config()) : from(file, config) {}\
  private:\
    friend class lm::builder::Binarize;\
<<<<<<< HEAD
    name(const std::vector<uint64_t> &counts, const Config &config) : from(counts, config) {}\
=======
    name(uint64_t unigram_count, uint8_t order, const Config &config) : from(unigram_count, order, config) {}\
>>>>>>> c890f23e
};

LM_NAME_MODEL(ProbingModel, detail::GenericModel<detail::HashedSearch<BackoffValue> LM_COMMA() ProbingVocabulary>);
LM_NAME_MODEL(RestProbingModel, detail::GenericModel<detail::HashedSearch<RestValue> LM_COMMA() ProbingVocabulary>);
LM_NAME_MODEL(TrieModel, detail::GenericModel<trie::TrieSearch<DontQuantize LM_COMMA() trie::DontBhiksha> LM_COMMA() SortedVocabulary>);
LM_NAME_MODEL(ArrayTrieModel, detail::GenericModel<trie::TrieSearch<DontQuantize LM_COMMA() trie::ArrayBhiksha> LM_COMMA() SortedVocabulary>);
LM_NAME_MODEL(QuantTrieModel, detail::GenericModel<trie::TrieSearch<SeparatelyQuantize LM_COMMA() trie::DontBhiksha> LM_COMMA() SortedVocabulary>);
LM_NAME_MODEL(QuantArrayTrieModel, detail::GenericModel<trie::TrieSearch<SeparatelyQuantize LM_COMMA() trie::ArrayBhiksha> LM_COMMA() SortedVocabulary>);

// Default implementation.  No real reason for it to be the default.  
typedef ::lm::ngram::ProbingVocabulary Vocabulary;
typedef ProbingModel Model;

} // namespace ngram
} // namespace lm

#endif // LM_MODEL__<|MERGE_RESOLUTION|>--- conflicted
+++ resolved
@@ -107,14 +107,9 @@
     }
 
   protected:
-<<<<<<< HEAD
-    // This is used by the external Binarize class to make a Model from text.
-    GenericModel(const std::vector<uint64_t> &counts, const Config &config);
-=======
     typedef Search SearchBackend;
     // This is used by the external Binarize class to make a Model from text.
     GenericModel(uint64_t unigram_count, uint8_t order, const Config &config);
->>>>>>> c890f23e
 
   private:
     friend void lm::ngram::LoadLM<>(const char *file, const Config &config, GenericModel<Search, VocabularyT> &to);
@@ -162,11 +157,7 @@
     name(const char *file, const Config &config = Config()) : from(file, config) {}\
   private:\
     friend class lm::builder::Binarize;\
-<<<<<<< HEAD
-    name(const std::vector<uint64_t> &counts, const Config &config) : from(counts, config) {}\
-=======
     name(uint64_t unigram_count, uint8_t order, const Config &config) : from(unigram_count, order, config) {}\
->>>>>>> c890f23e
 };
 
 LM_NAME_MODEL(ProbingModel, detail::GenericModel<detail::HashedSearch<BackoffValue> LM_COMMA() ProbingVocabulary>);
