#include "lm/builder/pipeline.hh"

#include "lm/builder/adjust_counts.hh"
#include "lm/builder/binarize.hh"
#include "lm/builder/corpus_count.hh"
#include "lm/builder/initial_probabilities.hh"
#include "lm/builder/interpolate.hh"
#include "lm/builder/print.hh"
#include "lm/builder/renumber.hh"
#include "lm/builder/sort.hh"
#include "lm/sizes.hh"
#include "util/exception.hh"
#include "util/file.hh"
#include "util/stream/io.hh"

#include <boost/lexical_cast.hpp>
<<<<<<< HEAD
=======
#include <boost/scoped_ptr.hpp>
>>>>>>> c890f23e

#include <algorithm>
#include <iostream>
#include <vector>

namespace lm { namespace builder {

namespace {
void PrintStatistics(const std::vector<uint64_t> &counts, const std::vector<Discount> &discounts) {
  std::cerr << "Statistics:\n";
  for (size_t i = 0; i < counts.size(); ++i) {
    std::cerr << (i + 1) << ' ' << counts[i];
    for (size_t d = 1; d <= 3; ++d)
      std::cerr << " D" << d << (d == 3 ? "+=" : "=") << discounts[i].amount[d];
    std::cerr << '\n';
  }
}

class Master {
  public:
    explicit Master(const PipelineConfig &config) 
      : config_(config), chains_(config.order), files_(config.order) {
      config_.minimum_block = std::max(NGram::TotalSize(config_.order), config_.minimum_block);
    }

    const PipelineConfig &Config() const { return config_; }

    Chains &MutableChains() { return chains_; }

    template <class T> Master &operator>>(const T &worker) {
      chains_ >> worker;
      return *this;
    }

    // This takes the (partially) sorted ngrams and sets up for adjusted counts.
    void InitForAdjust(util::stream::Sort<SuffixOrder, AddCombiner> &ngrams, WordIndex types) {
      const std::size_t each_order_min = config_.minimum_block * config_.block_count;
      // We know how many unigrams there are.  Don't allocate more than needed to them.
      const std::size_t min_chains = (config_.order - 1) * each_order_min +
        std::min(types * NGram::TotalSize(1), each_order_min);
      // Do merge sort with calculated laziness.
      const std::size_t merge_using = ngrams.Merge(std::min(config_.TotalMemory() - min_chains, ngrams.DefaultLazy()));

      std::vector<uint64_t> count_bounds(1, types);
      CreateChains(config_.TotalMemory() - merge_using - types * sizeof(lm::WordIndex) /* for renumbering */, count_bounds);
      ngrams.Output(chains_.back(), merge_using);

      // Setup unigram file.  
      files_.push_back(util::MakeTemp(config_.TempPrefix()));
    }

    // For initial probabilities, but this is generic.
    void SortAndReadTwice(const std::vector<uint64_t> &counts, Sorts<ContextOrder> &sorts, Chains &second, util::stream::ChainConfig second_config) {
      // Do merge first before allocating chain memory.
      for (std::size_t i = 0; i < sorts.size(); ++i) {
        sorts[i].Merge(0);
      }
      // There's no lazy merge, so just divide memory amongst the chains.
      CreateChains(config_.TotalMemory(), counts);
      chains_.back().ActivateProgress();
      //chains_[0] >> files_[0].Source();
      second_config.entry_size = NGram::TotalSize(1);
      //second.push_back(second_config);
      //second.back() >> files_[0].Source();
      for (std::size_t i = 0; i < config_.order; ++i) {
        util::scoped_fd fd(sorts[i].StealCompleted());
        chains_[i].SetProgressTarget(util::SizeOrThrow(fd.get()));
        chains_[i] >> util::stream::PRead(util::DupOrThrow(fd.get()), true);
        second_config.entry_size = NGram::TotalSize(i + 1);
        second.push_back(second_config);
        second.back() >> util::stream::PRead(fd.release(), true);
      }
    }

    // There is no sort after this, so go for broke on lazy merging.
    template <class Compare> void MaximumLazyInput(const std::vector<uint64_t> &counts, Sorts<Compare> &sorts) {
      // Determine the minimum we can use for all the chains.
      std::size_t min_chains = 0;
      for (std::size_t i = 0; i < config_.order; ++i) {
        min_chains += std::min(counts[i] * NGram::TotalSize(i + 1), static_cast<uint64_t>(config_.minimum_block));
      }
      std::size_t for_merge = min_chains > config_.TotalMemory() ? 0 : (config_.TotalMemory() - min_chains);
      std::vector<std::size_t> laziness;
      // Prioritize longer n-grams.
      for (util::stream::Sort<SuffixOrder> *i = sorts.end() - 1; i >= sorts.begin(); --i) {
        laziness.push_back(i->Merge(for_merge));
        assert(for_merge >= laziness.back());
        for_merge -= laziness.back();
      }
      std::reverse(laziness.begin(), laziness.end());

      CreateChains(for_merge + min_chains, counts);
      chains_.back().ActivateProgress();
      chains_[0] >> files_[0].Source();
      for (std::size_t i = 1; i < config_.order; ++i) {
        sorts[i - 1].Output(chains_[i], laziness[i - 1]);
      }
    }

    void BufferFinal(const std::vector<uint64_t> &/*counts*/) {
/*      chains_[0] >> files_[0].Sink();
      for (std::size_t i = 1; i < config_.order; ++i) {
        files_.push_back(util::MakeTemp(config_.TempPrefix()));
        chains_[i] >> files_[i].Sink();
      }
      chains_.Wait(true);
      // Use less memory.  Because we can.
      CreateChains(std::min(config_.sort.buffer_size * config_.order, config_.TotalMemory()), counts);
      for (std::size_t i = 0; i < config_.order; ++i) {
        chains_[i] >> files_[i].Source();
      }*/
<<<<<<< HEAD
      FixedArray<util::scoped_fd> files(config_.order);
=======
/*      FixedArray<util::scoped_fd> files(config_.order);
>>>>>>> c890f23e
      for (std::size_t i = 0; i < config_.order; ++i) {
        std::string name(config_.TempPrefix());
        name += boost::lexical_cast<std::string>(i + 1);
        files.push_back(util::CreateOrThrow(name.c_str()));
        chains_[i] >> util::stream::WriteAndRecycle(files.back().get());
<<<<<<< HEAD
=======
      }
      chains_.Wait(true);*/
    }

    template <class Compare> void SetupSortsAll(Sorts<Compare> &sorts) {
      sorts.Init(config_.order);
      // Unigrams don't get sorted because their order is always the same.
      for (std::size_t i = 0; i < config_.order; ++i) {
        sorts.push_back(chains_[i], config_.sort, Compare(i + 1));
>>>>>>> c890f23e
      }
      chains_.Wait(true);
    }

    template <class Compare> void SetupSorts(Sorts<Compare> &sorts) {
      sorts.Init(config_.order - 1);
      // Unigrams don't get sorted because their order is always the same.
      chains_[0] >> files_[0].Sink();
      for (std::size_t i = 1; i < config_.order; ++i) {
        sorts.push_back(chains_[i], config_.sort, Compare(i + 1));
      }
      chains_.Wait(true);
    }

  private:
    // Create chains, allocating memory to them.  Totally heuristic.  Count
    // bounds are upper bounds on the counts or not present.
    void CreateChains(std::size_t remaining_mem, const std::vector<uint64_t> &count_bounds) {
      std::vector<std::size_t> assignments;
      assignments.reserve(config_.order);
      // Start by assigning maximum memory usage (to be refined later).
      for (std::size_t i = 0; i < count_bounds.size(); ++i) {
        assignments.push_back(static_cast<std::size_t>(std::min(
            static_cast<uint64_t>(remaining_mem),
            count_bounds[i] * static_cast<uint64_t>(NGram::TotalSize(i + 1)))));
      }
      assignments.resize(config_.order, remaining_mem);

      // Now we know how much memory everybody wants.  How much will they get?
      // Proportional to this.
      std::vector<float> portions;
      // Indices of orders that have yet to be assigned.
      std::vector<std::size_t> unassigned;
      for (std::size_t i = 0; i < config_.order; ++i) {
        portions.push_back(static_cast<float>((i+1) * NGram::TotalSize(i+1)));
        unassigned.push_back(i);
      }
      /*If somebody doesn't eat their full dinner, give it to the rest of the
       * family.  Then somebody else might not eat their full dinner etc.  Ends
       * when everybody unassigned is hungry.
       */
      float sum;
      bool found_more;
      std::vector<std::size_t> block_count(config_.order);
      do {
        sum = 0.0;
        for (std::size_t i = 0; i < unassigned.size(); ++i) {
          sum += portions[unassigned[i]];
        }
        found_more = false;
        // If the proportional assignment is more than needed, give it just what it needs.
        for (std::vector<std::size_t>::iterator i = unassigned.begin(); i != unassigned.end();) {
          if (assignments[*i] <= remaining_mem * (portions[*i] / sum)) {
            remaining_mem -= assignments[*i];
            block_count[*i] = 1;
            i = unassigned.erase(i);
            found_more = true;
          } else {
            ++i;
          }
        }
      } while (found_more);
      for (std::vector<std::size_t>::iterator i = unassigned.begin(); i != unassigned.end(); ++i) {
        assignments[*i] = remaining_mem * (portions[*i] / sum);
        block_count[*i] = config_.block_count;
      }
      chains_.clear();
      std::cerr << "Chain sizes:";
      for (std::size_t i = 0; i < config_.order; ++i) {
        std::cerr << ' ' << (i+1) << ":" << assignments[i];
        chains_.push_back(util::stream::ChainConfig(NGram::TotalSize(i + 1), block_count[i], assignments[i]));
      }
      std::cerr << std::endl;
    }

    PipelineConfig config_;

    Chains chains_;
    // Often only unigrams, but sometimes all orders.  
    FixedArray<util::stream::FileBuffer> files_;
};

util::stream::Sort<SuffixOrder, AddCombiner> *CountText(int text_file /* input */, int vocab_file /* output */, Master &master, WordIndex &type_count, uint64_t &token_count, std::string &text_file_name) {
  const PipelineConfig &config = master.Config();
  std::cerr << "=== 1/5 Counting and sorting n-grams ===" << std::endl;

  const std::size_t vocab_usage = CorpusCount::VocabUsage(config.vocab_estimate);
  UTIL_THROW_IF(config.TotalMemory() < vocab_usage, util::Exception, "Vocab hash size estimate " << vocab_usage << " exceeds total memory " << config.TotalMemory());
  std::size_t memory_for_chain = 
    // This much memory to work with after vocab hash table.
    static_cast<float>(config.TotalMemory() - vocab_usage) /
    // Solve for block size including the dedupe multiplier for one block.
    (static_cast<float>(config.block_count) + CorpusCount::DedupeMultiplier(config.order)) *
    // Chain likes memory expressed in terms of total memory.
    static_cast<float>(config.block_count);
  util::stream::Chain chain(util::stream::ChainConfig(NGram::TotalSize(config.order), config.block_count, memory_for_chain));

  type_count = config.vocab_estimate;
  util::FilePiece text(text_file, NULL, &std::cerr);
  text_file_name = text.FileName();
  CorpusCount counter(text, vocab_file, token_count, type_count, chain.BlockSize() / chain.EntrySize());
  chain >> boost::ref(counter);

  std::auto_ptr<util::stream::Sort<SuffixOrder, AddCombiner> > sorter(new util::stream::Sort<SuffixOrder, AddCombiner>(chain, config.sort, SuffixOrder(config.order), AddCombiner()));
  chain.Wait(true);
  return sorter.release();
}

void InitialProbabilities(const std::vector<uint64_t> &counts, const std::vector<Discount> &discounts, Master &master, Sorts<SuffixOrder> &primary, FixedArray<util::stream::FileBuffer> &gammas) {
  const PipelineConfig &config = master.Config();
  Chains second(config.order);

  {
    Sorts<ContextOrder> sorts;
    master.SetupSortsAll(sorts);
    PrintStatistics(counts, discounts);
    lm::ngram::ShowSizes(counts);
    std::cerr << "=== 3/5 Calculating and sorting initial probabilities ===" << std::endl;
    master.SortAndReadTwice(counts, sorts, second, config.initial_probs.adder_in);
  }

  Chains gamma_chains(config.order);
  InitialProbabilities(config.initial_probs, discounts, master.MutableChains(), second, gamma_chains);
  // Don't care about gamma for 0.  
  gamma_chains[0] >> util::stream::kRecycle;
  gammas.Init(config.order - 1);
  for (std::size_t i = 1; i < config.order; ++i) {
    gammas.push_back(util::MakeTemp(config.TempPrefix()));
    gamma_chains[i] >> gammas[i - 1].Sink();
  }
  // Has to be done here due to gamma_chains scope.
  master.SetupSorts(primary);
}

void InterpolateProbabilities(const std::vector<uint64_t> &counts, Master &master, Binarize &binarize, Sorts<SuffixOrder> &primary, FixedArray<util::stream::FileBuffer> &gammas) {
  std::cerr << "=== 4/5 Calculating and writing order-interpolated probabilities ===" << std::endl;
  const PipelineConfig &config = master.Config();
  master.MaximumLazyInput(counts, primary);

  Chains gamma_chains(config.order - 1);
  util::stream::ChainConfig read_backoffs(config.read_backoffs);
  read_backoffs.entry_size = sizeof(float);
  for (std::size_t i = 0; i < config.order - 1; ++i) {
    gamma_chains.push_back(read_backoffs);
    gamma_chains.back() >> gammas[i].Source();
  }
  binarize.SetupSearch(counts);
  master >> Interpolate(counts[0], binarize, ChainPositions(gamma_chains));
  gamma_chains >> util::stream::kRecycle;
/*  master.BufferFinal(counts);*/
  master >> util::stream::kRecycle;
  master.MutableChains().Wait(true);
  binarize.Finish();
}

} // namespace

void Pipeline(PipelineConfig config, int text_file, int out_arpa) {
  // Some fail-fast sanity checks.
  if (config.sort.buffer_size * 4 > config.TotalMemory()) {
    config.sort.buffer_size = config.TotalMemory() / 4;
    std::cerr << "Warning: changing sort block size to " << config.sort.buffer_size << " bytes due to low total memory." << std::endl;
  }
  if (config.minimum_block < NGram::TotalSize(config.order)) {
    config.minimum_block = NGram::TotalSize(config.order);
    std::cerr << "Warning: raising minimum block to " << config.minimum_block << " to fit an ngram in every block." << std::endl;
  }
  UTIL_THROW_IF(config.sort.buffer_size < config.minimum_block, util::Exception, "Sort block size " << config.sort.buffer_size << " is below the minimum block size " << config.minimum_block << ".");
  UTIL_THROW_IF(config.TotalMemory() < config.minimum_block * config.order * config.block_count, util::Exception,
      "Not enough memory to fit " << (config.order * config.block_count) << " blocks with minimum size " << config.minimum_block << ".  Increase memory to " << (config.minimum_block * config.order * config.block_count) << " bytes or decrease the minimum block size.");

  UTIL_TIMER("(%w s) Total wall time elapsed\n");
  Master master(config);

  util::scoped_fd vocab_file(config.vocab_file.empty() ? 
      util::MakeTemp(config.TempPrefix()) : 
      util::CreateOrThrow(config.vocab_file.c_str()));
  WordIndex type_count;
  uint64_t token_count;
  std::string text_file_name;
  boost::scoped_ptr<util::stream::Sort<SuffixOrder, AddCombiner> > adjust_in(CountText(text_file, vocab_file.get(), master, type_count, token_count, text_file_name));

  std::cerr << "=== Building vocabulary ===" << std::endl;
  std::vector<lm::WordIndex> mapping;
  ngram::Config out_config;
//  out_config.pointer_bhiksha_bits = 64;
  out_config.write_mmap = "trie";
//  out_config.prob_bits = out_config.backoff_bits = 10;
  out_config.write_method = ngram::Config::WRITE_MMAP;
  lm::builder::Binarize binarize(type_count, config.order, out_config, vocab_file.get(), mapping);

  std::cerr << "=== 2/5 Calculating and sorting adjusted counts ===" << std::endl;
  master.InitForAdjust(*adjust_in, type_count);
  adjust_in.reset();

  std::vector<uint64_t> counts;
  std::vector<Discount> discounts;
  master >> AdjustCounts(counts, discounts);

  for (unsigned int i = 0; i < config.order; ++i) {
    master.MutableChains()[i] >> lm::builder::Renumber(&mapping[0]);
  }

  {
    FixedArray<util::stream::FileBuffer> gammas;
    Sorts<SuffixOrder> primary;
    InitialProbabilities(counts, discounts, master, primary, gammas);
    InterpolateProbabilities(counts, master, binarize, primary, gammas);
  }

/*  std::cerr << "=== 5/5 Writing ARPA model ===" << std::endl;
  VocabReconstitute vocab(vocab_file.get());
  UTIL_THROW_IF(vocab.Size() != counts[0], util::Exception, "Vocab words don't match up.  Is there a null byte in the input?");
  HeaderInfo header_info(text_file_name, token_count);
  master >> PrintARPA(vocab, counts, (config.verbose_header ? &header_info : NULL), out_arpa) >> util::stream::kRecycle;
  master.MutableChains().Wait(true);*/
}

}} // namespaces<|MERGE_RESOLUTION|>--- conflicted
+++ resolved
@@ -14,10 +14,7 @@
 #include "util/stream/io.hh"
 
 #include <boost/lexical_cast.hpp>
-<<<<<<< HEAD
-=======
 #include <boost/scoped_ptr.hpp>
->>>>>>> c890f23e
 
 #include <algorithm>
 #include <iostream>
@@ -129,18 +126,12 @@
       for (std::size_t i = 0; i < config_.order; ++i) {
         chains_[i] >> files_[i].Source();
       }*/
-<<<<<<< HEAD
-      FixedArray<util::scoped_fd> files(config_.order);
-=======
 /*      FixedArray<util::scoped_fd> files(config_.order);
->>>>>>> c890f23e
       for (std::size_t i = 0; i < config_.order; ++i) {
         std::string name(config_.TempPrefix());
         name += boost::lexical_cast<std::string>(i + 1);
         files.push_back(util::CreateOrThrow(name.c_str()));
         chains_[i] >> util::stream::WriteAndRecycle(files.back().get());
-<<<<<<< HEAD
-=======
       }
       chains_.Wait(true);*/
     }
@@ -150,7 +141,6 @@
       // Unigrams don't get sorted because their order is always the same.
       for (std::size_t i = 0; i < config_.order; ++i) {
         sorts.push_back(chains_[i], config_.sort, Compare(i + 1));
->>>>>>> c890f23e
       }
       chains_.Wait(true);
     }
