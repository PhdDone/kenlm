#include "lm/builder/pipeline.hh"

#include "lm/builder/adjust_counts.hh"
#include "lm/builder/backoff.hh"
#include "lm/builder/corpus_count.hh"
#include "lm/builder/initial_probabilities.hh"
#include "lm/builder/interpolate.hh"
#include "lm/builder/print.hh"
#include "lm/builder/sort.hh"

#include "util/file.hh"
#include "util/stream/io.hh"

#include <iostream>
#include <vector>

namespace lm { namespace builder {

namespace {
void PrintStatistics(const std::vector<uint64_t> &counts, const std::vector<Discount> &discounts) {
  std::cerr << "Statistics:\n";
  for (size_t i = 0; i < counts.size(); ++i) {
    std::cerr << (i + 1) << ' ' << counts[i];
    for (size_t d = 1; d <= 3; ++d)
      std::cerr << " D" << d << (d == 3 ? "+=" : "=") << discounts[i].amount[d];
    std::cerr << '\n';
  }
}

} // namespace

uint64_t ToMB(uint64_t bytes) {
  return bytes / 1024 / 1024;
}

void Pipeline(const PipelineConfig &config, util::FilePiece &text, std::ostream &out) {
<<<<<<< HEAD
  boost::timer::auto_cpu_timer t(std::cerr, 1, "[%w s] Total wall time elapsed\n");
=======
  UTIL_TIMER("Total wall time elapsed: %w seconds\n");
>>>>>>> f945f0aa

  util::scoped_fd vocab_file(config.vocab_file.empty() ? 
      util::MakeTemp(config.TempPrefix()) : 
      util::CreateOrThrow(config.vocab_file.c_str()));
  std::vector<util::stream::ChainConfig> chain_configs(config.order, config.chain);
  for (std::size_t i = 0; i < config.order; ++i) {
    chain_configs[i].entry_size = NGram::TotalSize(i + 1);
  }

  // create "chains", one per order that largely work in parallel
  Chains chains(chain_configs);

  // initially, we only need counts for the highest order n-grams
  // so we'll operate just on chains[config.order-1]
  // TODO: Don't stick this in the middle of a progress bar
  std::cerr << "=== 1/6 Counting and sorting n-grams ===" << std::endl;
  CorpusCount corpus_count(text, config.order, vocab_file.get());
  chains[config.order - 1] >> boost::ref(corpus_count);
  uint64_t corpus_count_bytes = BlockingSort(chains[config.order - 1], config.sort, SuffixOrder(config.order), AddCombiner(), "Preparing to adjust counts");
  std::cerr << "[" << ToMB(corpus_count_bytes) << " MB] N-gram counts" << std::endl;

  std::cerr << "=== 2/6 Calculating and sorting adjusted counts ===" << std::endl;
  std::vector<uint64_t> counts;
  std::vector<Discount> discounts;
  chains >> AdjustCounts(counts, discounts);
  util::stream::FileBuffer unigrams(util::MakeTemp(config.TempPrefix()));

  // Uninterpolated probabilities reads the file twice in separate threads, hence the special handling.  
  { // scope the sorts object

    // we don't just call BlockingSort here because it would also put a MergingReader on the chain
    // instead, we'll have InitialProbabilities use a custom method to fully sort everything and then
    // extract two separate readers
    Sorts<ContextOrder> sorts(unigrams, chains, config.sort);

    { // scope the timer
<<<<<<< HEAD
      boost::timer::auto_cpu_timer t(std::cerr, 1, "(%w s) Preparing to calculate initial probabilities: Time to finish partial merge sort\n");
=======
      UTIL_TIMER("Preparing to calculate initial probabilities: Finishing partial merge sort took %w seconds\n");
>>>>>>> f945f0aa
      chains.Wait(true);
    }
    PrintStatistics(counts, discounts);

    std::cerr << "=== 3/6 Calculating and sorting initial probabilities ===" << std::endl;
    InitialProbabilities(config.initial_probs, discounts, sorts, chains);
  }
  uint64_t init_probs_bytes = BlockingSort<SuffixOrder>(unigrams, chains, config.sort, "Preparing to interpolate orders");
  std::cerr << "[" << ToMB(init_probs_bytes) << " MB] Initial probabilities" << std::endl;
  std::cerr << "=== 4/6 Calculating and sorting order-interpolated probabilities ===" << std::endl;
  chains >> Interpolate(counts[0]);

  uint64_t interp_bytes = BlockingSort<PrefixOrder>(unigrams, chains, config.sort, "Preparing to renormalize backoff weights");
  std::cerr << "[" << ToMB(interp_bytes) << " MB] Order-interpolated probabilites" << std::endl;
  std::cerr << "=== 5/6 Calculating backoff weights ===" << std::endl;
  chains >> Backoff();

  // we don't *need* to sort after renormalizing the backoff weights to still produce a valid ARPA file
  std::vector<boost::shared_ptr<util::stream::FileBuffer> > file_buffers; // must survive until PrintARPA is done
  if (config.sorted_arpa) {
    uint64_t backoff_bytes = BlockingSort<SuffixOrder>(unigrams, chains, config.sort, "Preparing to write ARPA file");
    std::cerr << "[" << ToMB(backoff_bytes) << " MB] Renormalized backoff weights" << std::endl;
  } else { 
    // allocate a temporary holding location on disk (we'll use the same temp space as sorting)
    for (size_t i = 0; i < config.order; ++i) {
      file_buffers.push_back(boost::shared_ptr<util::stream::FileBuffer>(
        new util::stream::FileBuffer(util::MakeTemp(config.sort.temp_prefix))));
      chains[i] >> file_buffers.at(i)->Sink();
    }
    // wait for backoff weights to finish writing
    chains.Wait();
    // begin reading from disk again
    for (size_t i = 0; i < config.order; ++i) {
      chains[i] >> file_buffers.at(i)->Source();
    }
  }

  std::cerr << "=== 6/6 Writing ARPA model ===" << std::endl;
  VocabReconstitute vocab(vocab_file.get());
  bool interpolate_orders = true;
  HeaderInfo header_info(text.FileName(), corpus_count.TokenCount(), config.order, interpolate_orders);
  chains >> PrintARPA(vocab, counts, (config.verbose_header ? &header_info : NULL), out) >> util::stream::kRecycle;
  chains.Wait();
  //std::cerr << "[" << ToMB(arpa_bytes) << " MB] ARPA File" << std::endl;
}

}} // namespaces<|MERGE_RESOLUTION|>--- conflicted
+++ resolved
@@ -34,11 +34,7 @@
 }
 
 void Pipeline(const PipelineConfig &config, util::FilePiece &text, std::ostream &out) {
-<<<<<<< HEAD
-  boost::timer::auto_cpu_timer t(std::cerr, 1, "[%w s] Total wall time elapsed\n");
-=======
-  UTIL_TIMER("Total wall time elapsed: %w seconds\n");
->>>>>>> f945f0aa
+  UTIL_TIMER("[%w s] Total wall time elapsed\n");
 
   util::scoped_fd vocab_file(config.vocab_file.empty() ? 
       util::MakeTemp(config.TempPrefix()) : 
@@ -75,11 +71,7 @@
     Sorts<ContextOrder> sorts(unigrams, chains, config.sort);
 
     { // scope the timer
-<<<<<<< HEAD
-      boost::timer::auto_cpu_timer t(std::cerr, 1, "(%w s) Preparing to calculate initial probabilities: Time to finish partial merge sort\n");
-=======
-      UTIL_TIMER("Preparing to calculate initial probabilities: Finishing partial merge sort took %w seconds\n");
->>>>>>> f945f0aa
+      UTIL_TIMER("(%w s) Preparing to calculate initial probabilities: Time to finish partial merge sort\n");
       chains.Wait(true);
     }
     PrintStatistics(counts, discounts);
