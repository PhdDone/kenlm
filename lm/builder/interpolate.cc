#include "lm/builder/interpolate.hh"

#include "lm/builder/joint_order.hh"
#include "lm/builder/multi_stream.hh"
#include "lm/builder/sort.hh"
#include "lm/lm_exception.hh"

#include "util/stream/timer.hh"

#include <assert.h>

namespace lm { namespace builder {
namespace {

class Callback {
  public:
    Callback(std::size_t order, float uniform_prob) : probs_(order + 1) {
      probs_[0] = uniform_prob;
    }

    void Enter(unsigned order_minus_1, NGram &gram) {
      // Ordering is important so as to not overwrite gamma.  
      Payload &pay = gram.Value();
      pay.interp.prob = pay.uninterp.prob + pay.uninterp.gamma * probs_[order_minus_1];
      pay.interp.lower = probs_[order_minus_1];
      probs_[order_minus_1 + 1] = pay.interp.prob;
    }

    void Exit(unsigned, const NGram &) const {}

  private:
    std::vector<float> probs_;
};
} // namespace

Interpolate::Interpolate(uint64_t unigram_count) 
  : uniform_prob_(1.0 / static_cast<float>(unigram_count - 1)) {}

// perform order-wise interpolation
void Interpolate::Run(const ChainPositions &positions) {
<<<<<<< HEAD
  boost::timer::auto_cpu_timer t(std::cerr, 1, "(%w s) Interpolated orders\n");
=======
  UTIL_TIMER("Interpolating orders took %w seconds\n");
>>>>>>> f945f0aa

  Callback callback(positions.size(), uniform_prob_);
  JointOrder<Callback, SuffixOrder>(positions, callback);
}

}} // namespaces<|MERGE_RESOLUTION|>--- conflicted
+++ resolved
@@ -38,12 +38,7 @@
 
 // perform order-wise interpolation
 void Interpolate::Run(const ChainPositions &positions) {
-<<<<<<< HEAD
-  boost::timer::auto_cpu_timer t(std::cerr, 1, "(%w s) Interpolated orders\n");
-=======
-  UTIL_TIMER("Interpolating orders took %w seconds\n");
->>>>>>> f945f0aa
-
+  UTIL_TIMER("(%w s) Interpolated orders\n");
   Callback callback(positions.size(), uniform_prob_);
   JointOrder<Callback, SuffixOrder>(positions, callback);
 }
