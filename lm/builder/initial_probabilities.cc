--- conflicted
+++ resolved
@@ -20,7 +20,6 @@
   float denominator;
 };
 
-<<<<<<< HEAD
 // Reads all entries in order like NGramStream does.  
 // But deletes any entries that have CutoffCount below or equal to pruning
 // threshold.   
@@ -60,10 +59,6 @@
     bool pruneMe_;
 };
 
-// Extract an array of gamma from an array of BufferEntry.  
-=======
-// Extract an array of gamma from an array of BufferEntry.
->>>>>>> 7cc0cb6b
 class OnlyGamma {
   public:
     void Run(const util::stream::ChainPosition &position) {
@@ -93,7 +88,7 @@
       for(; in; ++out) {
         memcpy(&previous[0], in->begin(), size);
         uint64_t denominator = 0;
-<<<<<<< HEAD
+
         uint64_t denominatorCutoff = 0; //mjd
         
         uint64_t counts[4];
@@ -105,15 +100,7 @@
           
           //++counts[std::min(in->Count(), static_cast<uint64_t>(3))];
           ++counts[std::min(in->CutoffCount(), static_cast<uint64_t>(3))]; //mjd
-=======
-        uint64_t denominatorCutoff = 0;
-        uint64_t counts[4];
-        memset(counts, 0, sizeof(counts));
-        do {
-          denominator += in->UnmarkedCount();
-          denominatorCutoff += in->CutoffCount();
-          ++counts[std::min(in->CutoffCount(), static_cast<uint64_t>(3))];
->>>>>>> 7cc0cb6b
+
         } while (++in && !memcmp(&previous[0], in->begin(), size));
         
         BufferEntry &entry = *reinterpret_cast<BufferEntry*>(out.Get());
@@ -122,12 +109,9 @@
         for (unsigned i = 1; i <= 3; ++i) {
           entry.gamma += discount_.Get(i) * static_cast<float>(counts[i]);
         }
-<<<<<<< HEAD
+
         entry.gamma += denominator - denominatorCutoff; //mjd
-=======
 
-        entry.gamma += denominator - denominatorCutoff;
->>>>>>> 7cc0cb6b
         entry.gamma /= entry.denominator;
       }
       out.Poison();
@@ -172,14 +156,10 @@
         const BufferEntry &sums = *static_cast<const BufferEntry*>(summed.Get());
         do {          
           Payload &pay = grams->Value();
-<<<<<<< HEAD
-          pay.uninterp.prob = discount_.Apply(pay.count) / sums.denominator;
-             
-=======
+          
           uint64_t count = grams->CutoffCount();
-
           pay.uninterp.prob = discount_.Apply(count) / sums.denominator;
->>>>>>> 7cc0cb6b
+          
           pay.uninterp.gamma = sums.gamma;
 
         } while (++grams && !memcmp(&previous[0], grams->begin(), size));
@@ -204,13 +184,10 @@
     second_in[i] >> util::stream::kRecycle;
     gamma_out.push_back(gamma_config);
     gamma_out[i] >> AddRight(discounts[i], second);
-<<<<<<< HEAD
+
     primary[i] >> MergeRight(config.interpolate_unigrams, gamma_out[i].Add(), discounts[i], prune_thresholds);
-    // Don't bother with the OnlyGamma thread for something to discard.  
-=======
-    primary[i] >> MergeRight(config.interpolate_unigrams, gamma_out[i].Add(), discounts[i]);
     // Don't bother with the OnlyGamma thread for something to discard.
->>>>>>> 7cc0cb6b
+    
     if (i) gamma_out[i] >> OnlyGamma();
   }
 }
