--- conflicted
+++ resolved
@@ -7,13 +7,9 @@
 #include "util/stream/chain.hh"
 #include "util/stream/io.hh"
 #include "util/stream/stream.hh"
+#include "util/stream/timer.hh"
 
-<<<<<<< HEAD
 #include <boost/format.hpp>
-#include <boost/timer/timer.hpp>
-=======
-#include "util/stream/timer.hh"
->>>>>>> f945f0aa
 
 #include <vector>
 
@@ -80,11 +76,6 @@
 // calculate the initial probability of each n-gram (before order-interpolation)
 // Run() gets invoked once for each order
 void MergeRight::Run(const util::stream::ChainPosition &main_chain) {
-<<<<<<< HEAD
-=======
-  UTIL_TIMER("Calculating initial probabilities thread (MergeRight) took %w seconds\n");
-
->>>>>>> f945f0aa
   config_.adder_in.entry_size = main_chain.GetChain().EntrySize();
   config_.adder_out.entry_size = sizeof(BufferEntry);
 
@@ -100,7 +91,7 @@
 
   NGramStream grams(main_chain);
   std::string timer_msg = (boost::format("(%%w s) Calculated initial probabilities for %1%-grams\n") % grams->Order()).str();
-  boost::timer::auto_cpu_timer t(std::cerr, 1, timer_msg);
+  UTIL_TIMER(timer_msg);
 
   // Without interpolation, the interpolation weight goes to <unk>.
   if (grams->Order() == 1 && !config_.interpolate_unigrams) {
